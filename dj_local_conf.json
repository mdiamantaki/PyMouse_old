{
<<<<<<< HEAD
    "database.host": "at-database.ad.bcm.edu",
    "display.show_tuple_count": true,
    "database.user": "atlab",
=======
    "display.limit": 7,
    "database.reconnect": true,
>>>>>>> c88e7e6f
    "loglevel": "INFO",
    "database.port": 3306,
    "safemode": true,
    "history": [
        "No config file found, using default settings."
    ],
    "display.limit": 7,
    "display.width": 14,
    "connection.init_function": null,
    "database.reconnect": false
}<|MERGE_RESOLUTION|>--- conflicted
+++ resolved
@@ -1,12 +1,7 @@
 {
-<<<<<<< HEAD
     "database.host": "at-database.ad.bcm.edu",
     "display.show_tuple_count": true,
     "database.user": "atlab",
-=======
-    "display.limit": 7,
-    "database.reconnect": true,
->>>>>>> c88e7e6f
     "loglevel": "INFO",
     "database.port": 3306,
     "safemode": true,
@@ -16,5 +11,5 @@
     "display.limit": 7,
     "display.width": 14,
     "connection.init_function": null,
-    "database.reconnect": false
+    "database.reconnect": true
 }